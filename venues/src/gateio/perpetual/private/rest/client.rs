--- conflicted
+++ resolved
@@ -3,19 +3,13 @@
     time::{SystemTime, UNIX_EPOCH},
 };
 
-<<<<<<< HEAD
+use hmac::{Hmac, Mac};
 use rest::{
     HttpClient,
     http_client::{Method as HttpMethod, RequestBuilder},
 };
-use ring::hmac;
 use serde::{Serialize, de::DeserializeOwned};
-=======
-use rest::{HttpClient, http_client::{Method as HttpMethod, RequestBuilder}};
-use hmac::{Hmac, Mac};
->>>>>>> bd7eabd8
 use sha2::{Digest, Sha512};
-use serde::{Serialize, de::DeserializeOwned};
 
 type HmacSha512 = Hmac<Sha512>;
 
@@ -37,16 +31,11 @@
 
 impl RestClient {
     /// Create a new private REST client
-<<<<<<< HEAD
     pub fn new(
         http_client: Arc<dyn HttpClient>,
-        api_key: String,
-        api_secret: String,
+        credentials: Credentials,
         testnet: bool,
     ) -> RestResult<Self> {
-=======
-    pub fn new(http_client: Arc<dyn HttpClient>, credentials: Credentials, testnet: bool) -> RestResult<Self> {
->>>>>>> bd7eabd8
         Ok(Self {
             http_client,
             base_url: if testnet { TESTNET_URL } else { LIVE_URL }.to_string(),
@@ -81,8 +70,9 @@
         );
 
         // Generate HMAC-SHA512 signature
-        let mut mac = HmacSha512::new_from_slice(self.credentials.api_secret.expose_secret().as_bytes())
-            .expect("HMAC can take key of any size");
+        let mut mac =
+            HmacSha512::new_from_slice(self.credentials.api_secret.expose_secret().as_bytes())
+                .expect("HMAC can take key of any size");
         mac.update(signature_string.as_bytes());
         let signature = mac.finalize();
 
