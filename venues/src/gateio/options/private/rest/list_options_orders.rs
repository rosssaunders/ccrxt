--- conflicted
+++ resolved
@@ -3,11 +3,7 @@
 use super::RestClient;
 use super::order::OptionsOrder;
 
-<<<<<<< HEAD
-const OPTIONS_ORDERS_ENDPOINT: &str = "/options/orders";
-=======
 const LIST_OPTIONS_ORDERS_ENDPOINT: &str = "/options/orders";
->>>>>>> 2fc80e6c
 
 /// Request parameters for listing options orders
 #[derive(Debug, Clone, Serialize, Default)]
@@ -60,11 +56,8 @@
         &self,
         params: ListOptionsOrdersRequest,
     ) -> crate::gateio::options::Result<Vec<OptionsOrder>> {
-<<<<<<< HEAD
-        self.get_with_query(OPTIONS_ORDERS_ENDPOINT, &params).await
-=======
-        self.get_with_query(LIST_OPTIONS_ORDERS_ENDPOINT, &params).await
->>>>>>> 2fc80e6c
+        self.get_with_query(LIST_OPTIONS_ORDERS_ENDPOINT, &params)
+            .await
     }
 }
 
