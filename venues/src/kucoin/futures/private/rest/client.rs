--- conflicted
+++ resolved
@@ -53,10 +53,7 @@
     }
 
     /// Create a new private futures REST client for sandbox environment
-    pub fn new_sandbox(
-        credentials: Credentials,
-        http_client: Arc<dyn HttpClient>,
-    ) -> Self {
+    pub fn new_sandbox(credentials: Credentials, http_client: Arc<dyn HttpClient>) -> Self {
         Self::new(
             "https://api-sandbox-futures.kucoin.com",
             RateLimiter::new(),
@@ -371,7 +368,6 @@
 
 #[cfg(test)]
 mod tests {
-<<<<<<< HEAD
     use rest::NativeHttpClient;
 
     use super::*;
@@ -383,10 +379,6 @@
             self.0.clone()
         }
     }
-=======
-    use super::*;
-    use rest::{NativeHttpClient, secrets::SecretString};
->>>>>>> bd7eabd8
 
     fn mock_http_client() -> Arc<dyn HttpClient> {
         Arc::new(NativeHttpClient::new().unwrap())
@@ -418,10 +410,7 @@
     #[test]
     fn test_rest_client_new_with_credentials() {
         let credentials = mock_credentials();
-        let client = RestClient::new_with_credentials(
-            credentials,
-            mock_http_client(),
-        );
+        let client = RestClient::new_with_credentials(credentials, mock_http_client());
 
         assert_eq!(client.base_url, "https://api-futures.kucoin.com");
         assert!(!client.is_sandbox);
@@ -430,10 +419,7 @@
     #[test]
     fn test_rest_client_new_sandbox() {
         let credentials = mock_credentials();
-        let client = RestClient::new_sandbox(
-            credentials,
-            mock_http_client(),
-        );
+        let client = RestClient::new_sandbox(credentials, mock_http_client());
 
         assert_eq!(client.base_url, "https://api-sandbox-futures.kucoin.com");
         assert!(client.is_sandbox);
