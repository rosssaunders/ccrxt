<<<<<<< HEAD
pub mod cancel_order;
=======
pub mod approve_block_trade;
>>>>>>> 913ee33c
pub mod client;
pub mod send_rfq;
pub mod set_clearance_originator;
pub mod submit_transfer_to_user;
pub mod withdraw;

<<<<<<< HEAD
pub use cancel_order::{
    CancelOrderRequest, CancelOrderResponse, CancelledOrder,
=======
pub use approve_block_trade::{
    ApproveBlockTradeRequest, ApproveBlockTradeResponse, Role,
>>>>>>> 913ee33c
};
pub use client::RestClient;
pub use send_rfq::{
    SendRfqRequest, SendRfqResponse, Side,
};
pub use set_clearance_originator::{
    DepositId, Originator, SetClearanceOriginatorRequest, SetClearanceOriginatorResponse, SetClearanceOriginatorResult,
};
pub use submit_transfer_to_user::{
    SubmitTransferToUserRequest, SubmitTransferToUserResponse, TransferData,
};
pub use withdraw::{
    WithdrawRequest, WithdrawResponse, WithdrawalData,
};<|MERGE_RESOLUTION|>--- conflicted
+++ resolved
@@ -1,23 +1,21 @@
-<<<<<<< HEAD
 pub mod cancel_order;
-=======
 pub mod approve_block_trade;
->>>>>>> 913ee33c
 pub mod client;
 pub mod send_rfq;
 pub mod set_clearance_originator;
 pub mod submit_transfer_to_user;
 pub mod withdraw;
 
-<<<<<<< HEAD
+pub use client::RestClient;
+
 pub use cancel_order::{
     CancelOrderRequest, CancelOrderResponse, CancelledOrder,
-=======
+};
+
 pub use approve_block_trade::{
     ApproveBlockTradeRequest, ApproveBlockTradeResponse, Role,
->>>>>>> 913ee33c
 };
-pub use client::RestClient;
+
 pub use send_rfq::{
     SendRfqRequest, SendRfqResponse, Side,
 };
