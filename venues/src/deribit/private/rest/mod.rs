--- conflicted
+++ resolved
@@ -19,11 +19,9 @@
 };
 pub use cancel_all::{CancelAllRequest, CancelAllResponse};
 pub use client::RestClient;
-<<<<<<< HEAD
 pub use reset_mmp::{
     IndexName, ResetMmpRequest, ResetMmpResponse,
 };
-=======
 
 pub use cancel_order::{
     CancelOrderRequest, CancelOrderResponse, CancelledOrder,
@@ -33,7 +31,6 @@
     ApproveBlockTradeRequest, ApproveBlockTradeResponse, Role,
 };
 
->>>>>>> 3fa40b39
 pub use send_rfq::{
     SendRfqRequest, SendRfqResponse, Side,
 };
