//! Deribit trading platform implementation
//!
//! This module provides rate limiting and private REST API endpoints for the Deribit API.
//! Deribit uses a credit-based rate limiting system with different tiers based
//! on trading volume.
//!
//! # Example Usage
//!
//! ```rust
//! use venues::deribit::{RateLimiter, AccountTier, EndpointType, PublicRestClient, GetComboIdsRequest, Currency};
//!
//! #[tokio::main]
//! async fn main() -> Result<(), Box<dyn std::error::Error>> {
//!     // Create a rate limiter for a Tier 3 account (1-25M USD trading volume)
//!     let limiter = RateLimiter::new(AccountTier::Tier3);
//!    
//!     // Create a public REST client
//!     let client = reqwest::Client::new();
//!     let rest_client = PublicRestClient::new("https://www.deribit.com", client, limiter);
//!    
//!     // Get combo IDs for BTC
//!     let request = GetComboIdsRequest {
//!         currency: Currency::BTC,
//!         state: None,
//!     };
//!     let response = rest_client.get_combo_ids(request).await?;
//!     println!("Found {} combo IDs", response.result.len());
//!    
//!     Ok(())
//! }
//! ```

mod errors;
<<<<<<< HEAD
pub mod rate_limit;
pub mod private;

pub use errors::{ApiError, ErrorResponse, Errors};
pub use private::RestClient as PrivateRestClient;
pub use rate_limit::*;

=======
mod enums;
#[cfg(test)]
mod integration_tests;
pub mod rate_limit;
mod usage_example; // Assuming this is a valid module, if not, it might need removal or fixing.

pub mod public {
    pub mod rest;
    pub mod websocket; // Added websocket module here based on later use statements

    pub use self::rest::RestClient;
    // Specific request/response structs from public::rest
    pub use self::rest::{GetComboIdsRequest, GetComboIdsResponse};

    // Specific websocket structs
    pub use self::websocket::{DeribitMessage, DeribitWebSocketClient, HelloRequest, HelloResponse, HelloResult, JsonRpcRequest};
}

pub mod private {
    pub mod rest;
    pub use self::rest::RestClient;
    // Specific request/response structs from private::rest
    pub use self::rest::{SubmitTransferToUserRequest, SubmitTransferToUserResponse, TransferData};
}

pub use enums::*;
pub use errors::{ApiError, ErrorResponse, Errors};
pub use rate_limit::*;

pub use public::RestClient as PublicRestClient;
pub use public::{
    DeribitMessage, DeribitWebSocketClient, GetComboIdsRequest, GetComboIdsResponse, HelloRequest, HelloResponse, HelloResult,
    JsonRpcRequest,
};

pub use private::RestClient as PrivateRestClient;
pub use private::{SubmitTransferToUserRequest, SubmitTransferToUserResponse, TransferData};


>>>>>>> 4a4f2ca9
/// Type alias for results returned by Deribit API operations
pub type RestResult<T> = Result<T, Errors>;<|MERGE_RESOLUTION|>--- conflicted
+++ resolved
@@ -31,15 +31,6 @@
 //! ```
 
 mod errors;
-<<<<<<< HEAD
-pub mod rate_limit;
-pub mod private;
-
-pub use errors::{ApiError, ErrorResponse, Errors};
-pub use private::RestClient as PrivateRestClient;
-pub use rate_limit::*;
-
-=======
 mod enums;
 #[cfg(test)]
 mod integration_tests;
@@ -61,8 +52,12 @@
 pub mod private {
     pub mod rest;
     pub use self::rest::RestClient;
-    // Specific request/response structs from private::rest
-    pub use self::rest::{SubmitTransferToUserRequest, SubmitTransferToUserResponse, TransferData};
+    // Specific request/response structs from private::rest - including both user and subaccount transfers
+    pub use self::rest::{
+        SubmitTransferToUserRequest, SubmitTransferToUserResponse, TransferData,
+        Currency, SubmitTransferToSubaccountRequest, SubmitTransferToSubaccountResponse,
+        TransferResult, TransferDirection, TransferState, TransferType,
+    };
 }
 
 pub use enums::*;
@@ -76,9 +71,11 @@
 };
 
 pub use private::RestClient as PrivateRestClient;
-pub use private::{SubmitTransferToUserRequest, SubmitTransferToUserResponse, TransferData};
+pub use private::{
+    SubmitTransferToUserRequest, SubmitTransferToUserResponse, TransferData,
+    Currency, SubmitTransferToSubaccountRequest, SubmitTransferToSubaccountResponse,
+    TransferResult, TransferDirection, TransferState, TransferType,
+};
 
-
->>>>>>> 4a4f2ca9
 /// Type alias for results returned by Deribit API operations
 pub type RestResult<T> = Result<T, Errors>;