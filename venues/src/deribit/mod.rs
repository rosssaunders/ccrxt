--- conflicted
+++ resolved
@@ -53,11 +53,8 @@
 
     // Specific request/response structs from private::rest
     pub use self::rest::{
-<<<<<<< HEAD
         CancelAllRequest, CancelAllResponse, DepositId, Originator, SendRfqRequest, SendRfqResponse, SetClearanceOriginatorRequest, SetClearanceOriginatorResponse, SetClearanceOriginatorResult,
-=======
         CancelOrderRequest, CancelOrderResponse, CancelledOrder, DepositId, Originator, SendRfqRequest, SendRfqResponse, SetClearanceOriginatorRequest, SetClearanceOriginatorResponse, SetClearanceOriginatorResult,
->>>>>>> b16315bb
         Side, SubmitTransferToUserRequest, SubmitTransferToUserResponse, TransferData, WithdrawRequest, WithdrawResponse, WithdrawalData,
     };
 }
@@ -78,11 +75,8 @@
 
 pub use private::RestClient as PrivateRestClient;
 pub use private::{
-<<<<<<< HEAD
     CancelAllRequest, CancelAllResponse, DepositId, Originator, SendRfqRequest, SendRfqResponse, SetClearanceOriginatorRequest, SetClearanceOriginatorResponse, SetClearanceOriginatorResult,
-=======
-    CancelOrderRequest, CancelOrderResponse, CancelledOrder, DepositId, Originator, SendRfqRequest, SendRfqResponse, SetClearanceOriginatorRequest, SetClearanceOriginatorResponse, SetClearanceOriginatorResult,
->>>>>>> b16315bb
+    CancelOrderRequest, CancelOrderResponse, CancelledOrder,
     Side, SubmitTransferToUserRequest, SubmitTransferToUserResponse, TransferData, WithdrawRequest, WithdrawResponse, WithdrawalData,
 };
 
