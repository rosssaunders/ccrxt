//! Deribit trading platform implementation
//! 
//! This module provides rate limiting and other utilities for the Deribit API.
//! Deribit uses a credit-based rate limiting system with different tiers based
//! on trading volume.
//!
//! # Example Usage
//!
//! ```rust
//! use venues::deribit::{RateLimiter, AccountTier, EndpointType, PublicRestClient, GetComboIdsRequest, Currency};
//!
//! #[tokio::main]
//! async fn main() -> Result<(), Box<dyn std::error::Error>> {
//!     // Create a rate limiter for a Tier 3 account (1-25M USD trading volume)
//!     let limiter = RateLimiter::new(AccountTier::Tier3);
//!     
//!     // Create a public REST client
//!     let client = reqwest::Client::new();
//!     let rest_client = PublicRestClient::new("https://www.deribit.com", client, limiter);
//!     
//!     // Get combo IDs for BTC
//!     let request = GetComboIdsRequest {
//!         currency: Currency::BTC,
//!         state: None,
//!     };
//!     let response = rest_client.get_combo_ids(request).await?;
//!     println!("Found {} combo IDs", response.result.len());
//!     
//!     Ok(())
//! }
//! ```

<<<<<<< HEAD
mod enums;
mod errors;
#[cfg(test)]
mod integration_tests;
=======
pub mod public;
>>>>>>> 1735b162
pub mod rate_limit;
mod usage_example;

<<<<<<< HEAD
pub mod public {
    pub mod rest;
    pub use self::rest::RestClient;
    pub use self::rest::{GetComboIdsRequest, GetComboIdsResponse};
}

pub use enums::*;
pub use errors::{ApiError, ErrorResponse, Errors};
pub use public::RestClient as PublicRestClient;
pub use public::{GetComboIdsRequest, GetComboIdsResponse};
pub use rate_limit::*;

/// Type alias for results returned by Deribit API operations
pub type RestResult<T> = Result<T, Errors>;
=======
pub use public::{DeribitMessage, DeribitWebSocketClient, HelloRequest, HelloResponse, HelloResult, JsonRpcRequest};
pub use rate_limit::*;
pub mod websocket;

pub use rate_limit::*;
pub use websocket::*;
>>>>>>> 1735b162
<|MERGE_RESOLUTION|>--- conflicted
+++ resolved
@@ -30,18 +30,14 @@
 //! }
 //! ```
 
-<<<<<<< HEAD
 mod enums;
 mod errors;
 #[cfg(test)]
 mod integration_tests;
-=======
 pub mod public;
->>>>>>> 1735b162
 pub mod rate_limit;
 mod usage_example;
 
-<<<<<<< HEAD
 pub mod public {
     pub mod rest;
     pub use self::rest::RestClient;
@@ -56,11 +52,9 @@
 
 /// Type alias for results returned by Deribit API operations
 pub type RestResult<T> = Result<T, Errors>;
-=======
 pub use public::{DeribitMessage, DeribitWebSocketClient, HelloRequest, HelloResponse, HelloResult, JsonRpcRequest};
 pub use rate_limit::*;
 pub mod websocket;
 
 pub use rate_limit::*;
-pub use websocket::*;
->>>>>>> 1735b162
+pub use websocket::*;