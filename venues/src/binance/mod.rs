pub mod coinm;
<<<<<<< HEAD
pub mod usdm;
=======
pub mod options;
pub mod eapi;
pub mod portfolio;
pub mod portfolio_margin;
>>>>>>> b5aeb45f

pub use coinm::*;<|MERGE_RESOLUTION|>--- conflicted
+++ resolved
@@ -1,11 +1,8 @@
 pub mod coinm;
-<<<<<<< HEAD
 pub mod usdm;
-=======
 pub mod options;
 pub mod eapi;
 pub mod portfolio;
 pub mod portfolio_margin;
->>>>>>> b5aeb45f
 
 pub use coinm::*;