pub mod coinm;
<<<<<<< HEAD
pub mod options;
=======
pub mod eapi;
pub mod portfolio;
pub mod portfolio_margin;
>>>>>>> ca0e4ae5

pub use coinm::*;<|MERGE_RESOLUTION|>--- conflicted
+++ resolved
@@ -1,10 +1,7 @@
 pub mod coinm;
-<<<<<<< HEAD
 pub mod options;
-=======
 pub mod eapi;
 pub mod portfolio;
 pub mod portfolio_margin;
->>>>>>> ca0e4ae5
 
 pub use coinm::*;