--- conflicted
+++ resolved
@@ -1,10 +1,7 @@
 pub mod binance;
-<<<<<<< HEAD
 pub mod bitmart;
-=======
 pub mod bitget;
 pub mod bingx;
->>>>>>> afecdedf
 pub mod cryptocom;
 pub mod deribit;
 pub mod okx;