--- conflicted
+++ resolved
@@ -7,12 +7,7 @@
 pub mod public {
     mod rest;
     pub use self::rest::RestClient;
-<<<<<<< HEAD
-    pub use self::rest::{
-        GetInstrumentTickBandsRequest, GetInstrumentTickBandsResponse, GetInstrumentsRequest,
-        GetInstrumentsResponse, Instrument, InstrumentTickBandData, TickBand,
-    };
-=======
+    pub use self::rest::{GetInstrumentTickBandsRequest, GetInstrumentTickBandsResponse, InstrumentTickBandData, TickBand};
     pub use self::rest::{EconomicEvent, GetEconomicCalendarRequest, GetEconomicCalendarResponse};
     pub use self::rest::{ExchangeRate, ExchangeRateResponse};
     pub use self::rest::{GetHistoryIndexCandlesRequest, GetHistoryIndexCandlesResponse, IndexCandle};
@@ -22,7 +17,6 @@
     pub use self::rest::{GetMarkPriceCandlesHistoryRequest, GetMarkPriceCandlesHistoryResponse};
     pub use self::rest::{GetIndexCandlesRequest, GetIndexCandlesResponse};
     pub use self::rest::{GetPremiumHistoryRequest, GetPremiumHistoryResponse, PremiumHistory};
->>>>>>> e7d3ee01
 }
 
 pub mod private {
@@ -56,12 +50,7 @@
 };
 
 pub use public::RestClient as PublicRestClient;
-<<<<<<< HEAD
-pub use public::{
-    GetInstrumentTickBandsRequest, GetInstrumentTickBandsResponse, GetInstrumentsRequest,
-    GetInstrumentsResponse, Instrument, InstrumentTickBandData, TickBand,
-};
-=======
+pub use public::{GetInstrumentTickBandsRequest, GetInstrumentTickBandsResponse, InstrumentTickBandData, TickBand};
 pub use public::{EconomicEvent, GetEconomicCalendarRequest, GetEconomicCalendarResponse};
 pub use public::{ExchangeRate, ExchangeRateResponse};
 pub use public::{GetHistoryIndexCandlesRequest, GetHistoryIndexCandlesResponse, IndexCandle};
@@ -72,7 +61,6 @@
 pub use public::{GetIndexCandlesRequest, GetIndexCandlesResponse};
 pub use public::{GetPremiumHistoryRequest, GetPremiumHistoryResponse, PremiumHistory};
 
->>>>>>> e7d3ee01
 pub use rate_limit::{EndpointType, RateLimit, RateLimitError, RateLimiter};
 
 /// Type alias for results returned by OKX API operations
