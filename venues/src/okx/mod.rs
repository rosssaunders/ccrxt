pub mod enums;
mod errors;
#[cfg(test)]
mod integration_tests;

pub mod rate_limit;
pub mod public {
    mod rest;
    pub use self::rest::RestClient;
<<<<<<< HEAD
    pub use self::rest::{
        BarSize, GetHistoryMarkPriceCandlesRequest, GetHistoryMarkPriceCandlesResponse,
        GetInstrumentsRequest, GetInstrumentsResponse, Instrument, MarkPriceCandle,
    };
=======
    pub use self::rest::{ConvertContractCoinRequest, ConvertContractCoinResponse, ConvertContractCoinData};
    pub use self::rest::{
        GetIndexComponentsRequest, GetIndexComponentsResponse, IndexComponent, IndexComponentData,
    };
    pub use self::rest::{GetInstrumentTickBandsRequest, GetInstrumentTickBandsResponse, InstrumentTickBandData, TickBand};
    pub use self::rest::{EconomicEvent, GetEconomicCalendarRequest, GetEconomicCalendarResponse};
    pub use self::rest::{ExchangeRate, ExchangeRateResponse};
    pub use self::rest::{GetHistoryIndexCandlesRequest, GetHistoryIndexCandlesResponse, IndexCandle};
    pub use self::rest::{GetInstrumentsRequest, GetInstrumentsResponse, Instrument};
    pub use self::rest::{
        GetInsuranceFundRequest, GetInsuranceFundResponse, InsuranceFundData, InsuranceFundDetail,
    };
    pub use self::rest::{GetOpenInterestRequest, GetOpenInterestResponse, OpenInterest};
    pub use self::rest::{GetIndexTickersRequest, GetIndexTickersResponse, IndexTicker};
    pub use self::rest::{GetMarkPriceCandlesRequest, GetMarkPriceCandlesResponse};
    pub use self::rest::{GetMarkPriceCandlesHistoryRequest, GetMarkPriceCandlesHistoryResponse};
    pub use self::rest::{GetIndexCandlesRequest, GetIndexCandlesResponse};
    pub use self::rest::{GetPremiumHistoryRequest, GetPremiumHistoryResponse, PremiumHistory};
    pub use self::rest::{GetUnderlyingRequest, GetUnderlyingResponse, UnderlyingData};
    pub use self::rest::{GetPriceLimitRequest, GetPriceLimitResponse, PriceLimit};
>>>>>>> 808f4152
}

pub mod private {
    mod rest;
    pub use self::rest::RestClient;
    pub use self::rest::{
        AccountBalance, AccountConfig, AmendOrderRequest, AmendOrderResponse, AttachedAlgoOrder,
        BalanceDetail, CancelBatchOrdersResponse, CancelOrderRequest, CancelOrderResponse,
        CloseOrderAlgo, ClosePositionRequest, ClosePositionResponse, Fill,
        GetAccountBalanceRequest, GetAccountConfigRequest, GetFillsRequest, GetOrderHistoryRequest,
        GetOrderRequest, GetPendingOrdersRequest, GetPositionsRequest, IpRestriction,
        OkxApiResponse, OrderDetails, PlaceBatchOrdersRequest, PlaceBatchOrdersResponse,
        PlaceOrderRequest, PlaceOrderResponse, Position,
    };
}

mod integration_test;
mod usage_examples;

pub use enums::*;
pub use errors::{ApiError, ErrorResponse, Errors};
pub use private::RestClient as PrivateRestClient;
pub use private::{
    AccountBalance, AccountConfig, AmendOrderRequest, AmendOrderResponse, AttachedAlgoOrder,
    BalanceDetail, CancelBatchOrdersResponse, CancelOrderRequest, CancelOrderResponse,
    CloseOrderAlgo, ClosePositionRequest, ClosePositionResponse, Fill, GetAccountBalanceRequest,
    GetAccountConfigRequest, GetFillsRequest, GetOrderHistoryRequest, GetOrderRequest,
    GetPendingOrdersRequest, GetPositionsRequest, IpRestriction, OkxApiResponse, OrderDetails,
    PlaceBatchOrdersRequest, PlaceBatchOrdersResponse, PlaceOrderRequest, PlaceOrderResponse,
    Position,
};

pub use public::RestClient as PublicRestClient;
<<<<<<< HEAD
pub use public::{
    BarSize, GetHistoryMarkPriceCandlesRequest, GetHistoryMarkPriceCandlesResponse,
    GetInstrumentsRequest, GetInstrumentsResponse, Instrument, MarkPriceCandle,
};
=======
pub use public::{ConvertContractCoinRequest, ConvertContractCoinResponse, ConvertContractCoinData};
pub use public::{
    GetIndexComponentsRequest, GetIndexComponentsResponse, IndexComponent, IndexComponentData
};
pub use public::{GetInstrumentTickBandsRequest, GetInstrumentTickBandsResponse, InstrumentTickBandData, TickBand};
pub use public::{EconomicEvent, GetEconomicCalendarRequest, GetEconomicCalendarResponse};
pub use public::{ExchangeRate, ExchangeRateResponse};
pub use public::{GetHistoryIndexCandlesRequest, GetHistoryIndexCandlesResponse, IndexCandle};
pub use public::{GetInstrumentsRequest, GetInstrumentsResponse, Instrument};
pub use public::{
    GetInsuranceFundRequest, GetInsuranceFundResponse, InsuranceFundData, InsuranceFundDetail,
};
pub use public::{GetOpenInterestRequest, GetOpenInterestResponse, OpenInterest};
pub use public::{GetIndexTickersRequest, GetIndexTickersResponse, IndexTicker};
pub use public::{GetMarkPriceCandlesRequest, GetMarkPriceCandlesResponse};
pub use public::{GetMarkPriceCandlesHistoryRequest, GetMarkPriceCandlesHistoryResponse};
pub use public::{GetIndexCandlesRequest, GetIndexCandlesResponse};
pub use public::{GetPremiumHistoryRequest, GetPremiumHistoryResponse, PremiumHistory};
pub use public::{GetUnderlyingRequest, GetUnderlyingResponse, UnderlyingData};
pub use public::{GetPriceLimitRequest, GetPriceLimitResponse, PriceLimit};
>>>>>>> 808f4152
pub use rate_limit::{EndpointType, RateLimit, RateLimitError, RateLimiter};

/// Type alias for results returned by OKX API operations
pub type RestResult<T> = Result<T, Errors>;<|MERGE_RESOLUTION|>--- conflicted
+++ resolved
@@ -7,12 +7,9 @@
 pub mod public {
     mod rest;
     pub use self::rest::RestClient;
-<<<<<<< HEAD
     pub use self::rest::{
-        BarSize, GetHistoryMarkPriceCandlesRequest, GetHistoryMarkPriceCandlesResponse,
-        GetInstrumentsRequest, GetInstrumentsResponse, Instrument, MarkPriceCandle,
+        BarSize, GetHistoryMarkPriceCandlesRequest, GetHistoryMarkPriceCandlesResponse, MarkPriceCandle,
     };
-=======
     pub use self::rest::{ConvertContractCoinRequest, ConvertContractCoinResponse, ConvertContractCoinData};
     pub use self::rest::{
         GetIndexComponentsRequest, GetIndexComponentsResponse, IndexComponent, IndexComponentData,
@@ -33,7 +30,6 @@
     pub use self::rest::{GetPremiumHistoryRequest, GetPremiumHistoryResponse, PremiumHistory};
     pub use self::rest::{GetUnderlyingRequest, GetUnderlyingResponse, UnderlyingData};
     pub use self::rest::{GetPriceLimitRequest, GetPriceLimitResponse, PriceLimit};
->>>>>>> 808f4152
 }
 
 pub mod private {
@@ -67,12 +63,9 @@
 };
 
 pub use public::RestClient as PublicRestClient;
-<<<<<<< HEAD
 pub use public::{
-    BarSize, GetHistoryMarkPriceCandlesRequest, GetHistoryMarkPriceCandlesResponse,
-    GetInstrumentsRequest, GetInstrumentsResponse, Instrument, MarkPriceCandle,
+    BarSize, GetHistoryMarkPriceCandlesRequest, GetHistoryMarkPriceCandlesResponse, MarkPriceCandle,
 };
-=======
 pub use public::{ConvertContractCoinRequest, ConvertContractCoinResponse, ConvertContractCoinData};
 pub use public::{
     GetIndexComponentsRequest, GetIndexComponentsResponse, IndexComponent, IndexComponentData
@@ -93,7 +86,6 @@
 pub use public::{GetPremiumHistoryRequest, GetPremiumHistoryResponse, PremiumHistory};
 pub use public::{GetUnderlyingRequest, GetUnderlyingResponse, UnderlyingData};
 pub use public::{GetPriceLimitRequest, GetPriceLimitResponse, PriceLimit};
->>>>>>> 808f4152
 pub use rate_limit::{EndpointType, RateLimit, RateLimitError, RateLimiter};
 
 /// Type alias for results returned by OKX API operations
