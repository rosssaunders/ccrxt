--- conflicted
+++ resolved
@@ -7,9 +7,7 @@
 pub mod public {
     mod rest;
     pub use self::rest::RestClient;
-<<<<<<< HEAD
     pub use self::rest::{EstimatedSettlementInfo, GetEstimatedSettlementInfoRequest, GetEstimatedSettlementInfoResponse};
-=======
     pub use self::rest::{
         BarSize, GetHistoryMarkPriceCandlesRequest, GetHistoryMarkPriceCandlesResponse, MarkPriceCandle,
     };
@@ -21,7 +19,6 @@
     pub use self::rest::{EconomicEvent, GetEconomicCalendarRequest, GetEconomicCalendarResponse};
     pub use self::rest::{ExchangeRate, ExchangeRateResponse};
     pub use self::rest::{GetHistoryIndexCandlesRequest, GetHistoryIndexCandlesResponse, IndexCandle};
->>>>>>> bda4c2b1
     pub use self::rest::{GetInstrumentsRequest, GetInstrumentsResponse, Instrument};
     pub use self::rest::{GetOptSummaryRequest, GetOptSummaryResponse, OptSummary};
     pub use self::rest::{
@@ -69,9 +66,7 @@
 };
 
 pub use public::RestClient as PublicRestClient;
-<<<<<<< HEAD
 pub use public::{EstimatedSettlementInfo, GetEstimatedSettlementInfoRequest, GetEstimatedSettlementInfoResponse};
-=======
 pub use public::{
     BarSize, GetHistoryMarkPriceCandlesRequest, GetHistoryMarkPriceCandlesResponse, MarkPriceCandle,
 };
@@ -83,7 +78,6 @@
 pub use public::{EconomicEvent, GetEconomicCalendarRequest, GetEconomicCalendarResponse};
 pub use public::{ExchangeRate, ExchangeRateResponse};
 pub use public::{GetHistoryIndexCandlesRequest, GetHistoryIndexCandlesResponse, IndexCandle};
->>>>>>> bda4c2b1
 pub use public::{GetInstrumentsRequest, GetInstrumentsResponse, Instrument};
 pub use public::{GetOptSummaryRequest, GetOptSummaryResponse, OptSummary};
 pub use public::{
