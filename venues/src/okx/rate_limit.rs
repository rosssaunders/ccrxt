use std::time::{Duration, Instant};
use thiserror::Error;
use tokio::sync::RwLock;

/// Types of endpoints for rate limiting
#[derive(Debug, Clone, PartialEq, Eq, Hash)]
pub enum EndpointType {
    /// Public market data endpoints
    PublicMarketData,
    /// Public trading data endpoints
    PublicTradingData,
    /// Private trading endpoints
    PrivateTrading,
    /// Private account endpoints
    PrivateAccount,
<<<<<<< HEAD
    /// Public insurance fund endpoint
    PublicInsuranceFund,
=======
    /// Public market data history endpoints (lower rate limit)
    PublicMarketDataHistory,
>>>>>>> 78704945
}

/// Rate limit configuration for different endpoint types
#[derive(Debug, Clone)]
pub struct RateLimit {
    /// Maximum requests per window
    pub max_requests: u32,
    /// Time window duration
    pub window: Duration,
}

impl RateLimit {
    /// Create a new rate limit configuration
    pub fn new(max_requests: u32, window: Duration) -> Self {
        Self {
            max_requests,
            window,
        }
    }
}

/// Rate limiting errors
#[derive(Error, Debug)]
pub enum RateLimitError {
    #[error("Rate limit exceeded for endpoint type: {endpoint_type:?}")]
    Exceeded { endpoint_type: EndpointType },
}

/// Rate limiter for OKX API endpoints
#[derive(Debug, Clone)]
pub struct RateLimiter {
    /// Request timestamps for different endpoint types
    request_history: std::sync::Arc<RwLock<std::collections::HashMap<EndpointType, Vec<Instant>>>>,
}

impl RateLimiter {
    /// Create a new rate limiter
    pub fn new() -> Self {
        Self {
            request_history: std::sync::Arc::new(RwLock::new(std::collections::HashMap::new())),
        }
    }

    /// Get rate limit for endpoint type
    fn get_rate_limit(endpoint_type: &EndpointType) -> RateLimit {
        match endpoint_type {
            EndpointType::PublicMarketData => RateLimit::new(20, Duration::from_secs(2)),
            EndpointType::PublicTradingData => RateLimit::new(20, Duration::from_secs(2)),
            EndpointType::PrivateTrading => RateLimit::new(60, Duration::from_secs(2)),
            EndpointType::PrivateAccount => RateLimit::new(10, Duration::from_secs(2)),
<<<<<<< HEAD
            EndpointType::PublicInsuranceFund => RateLimit::new(10, Duration::from_secs(2)),
=======
            EndpointType::PublicMarketDataHistory => RateLimit::new(10, Duration::from_secs(2)),
>>>>>>> 78704945
        }
    }

    /// Check if a request can be made
    pub async fn check_limits(&self, endpoint_type: EndpointType) -> Result<(), RateLimitError> {
        let rate_limit = Self::get_rate_limit(&endpoint_type);
        let mut history = self.request_history.write().await;
        let now = Instant::now();

        // Get or create history for this endpoint type
        let timestamps = history.entry(endpoint_type.clone()).or_default();

        // Remove old timestamps outside the window
        timestamps.retain(|&timestamp| now.duration_since(timestamp) < rate_limit.window);

        // Check if we're at the limit
        if timestamps.len() >= rate_limit.max_requests as usize {
            return Err(RateLimitError::Exceeded { endpoint_type });
        }

        Ok(())
    }

    /// Record a request
    pub async fn increment_request(&self, endpoint_type: EndpointType) {
        let mut history = self.request_history.write().await;
        let timestamps = history.entry(endpoint_type).or_default();
        timestamps.push(Instant::now());
    }
}

impl Default for RateLimiter {
    fn default() -> Self {
        Self::new()
    }
}

#[cfg(test)]
mod tests {
    use super::*;
    use tokio::time::Duration;

    #[tokio::test]
    async fn test_rate_limiter_basic() {
        let limiter = RateLimiter::new();

        // First request should succeed
        assert!(limiter
            .check_limits(EndpointType::PublicMarketData)
            .await
            .is_ok());
        limiter
            .increment_request(EndpointType::PublicMarketData)
            .await;
    }

    #[tokio::test]
    async fn test_insurance_fund_rate_limit() {
        let limiter = RateLimiter::new();

        // Test insurance fund endpoint rate limiting
        assert!(limiter
            .check_limits(EndpointType::PublicInsuranceFund)
            .await
            .is_ok());
        limiter
            .increment_request(EndpointType::PublicInsuranceFund)
            .await;
    }

    #[tokio::test]
    async fn test_rate_limit_config() {
        let config = RateLimit::new(100, Duration::from_secs(60));
        assert_eq!(config.max_requests, 100);
        assert_eq!(config.window, Duration::from_secs(60));
    }

    #[test]
    fn test_endpoint_types() {
        let public_data = EndpointType::PublicMarketData;
        let private_trading = EndpointType::PrivateTrading;
        let insurance_fund = EndpointType::PublicInsuranceFund;

        assert_ne!(public_data, private_trading);
        assert_ne!(public_data, insurance_fund);
        assert_eq!(public_data.clone(), EndpointType::PublicMarketData);
        assert_eq!(insurance_fund.clone(), EndpointType::PublicInsuranceFund);
    }
}<|MERGE_RESOLUTION|>--- conflicted
+++ resolved
@@ -13,13 +13,10 @@
     PrivateTrading,
     /// Private account endpoints
     PrivateAccount,
-<<<<<<< HEAD
     /// Public insurance fund endpoint
     PublicInsuranceFund,
-=======
     /// Public market data history endpoints (lower rate limit)
     PublicMarketDataHistory,
->>>>>>> 78704945
 }
 
 /// Rate limit configuration for different endpoint types
@@ -70,11 +67,8 @@
             EndpointType::PublicTradingData => RateLimit::new(20, Duration::from_secs(2)),
             EndpointType::PrivateTrading => RateLimit::new(60, Duration::from_secs(2)),
             EndpointType::PrivateAccount => RateLimit::new(10, Duration::from_secs(2)),
-<<<<<<< HEAD
             EndpointType::PublicInsuranceFund => RateLimit::new(10, Duration::from_secs(2)),
-=======
             EndpointType::PublicMarketDataHistory => RateLimit::new(10, Duration::from_secs(2)),
->>>>>>> 78704945
         }
     }
 
