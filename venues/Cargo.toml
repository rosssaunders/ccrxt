--- conflicted
+++ resolved
@@ -42,9 +42,6 @@
 [lints]
 workspace = true
 
-<<<<<<< HEAD
-
-=======
 [[example]]
 name = "cryptocom_rate_limit"
 path = "examples/cryptocom/rate_limit_example.rs"
@@ -52,7 +49,6 @@
 [[example]]
 name = "okx_get_underlying"
 path = "examples/okx/get_underlying.rs"
->>>>>>> 5b481b60
 
 [dev-dependencies]
 tokio-test = "0.4"
